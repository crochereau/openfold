# Copyright 2021 AlQuraishi Laboratory
# Copyright 2021 DeepMind Technologies Limited
#
# Licensed under the Apache License, Version 2.0 (the "License");
# you may not use this file except in compliance with the License.
# You may obtain a copy of the License at
#
#      http://www.apache.org/licenses/LICENSE-2.0
#
# Unless required by applicable law or agreed to in writing, software
# distributed under the License is distributed on an "AS IS" BASIS,
# WITHOUT WARRANTIES OR CONDITIONS OF ANY KIND, either express or implied.
# See the License for the specific language governing permissions and
# limitations under the License.
import argparse
import logging
import math
import numpy as np
import os
from pathlib import Path

from openfold.utils.script_utils import load_models_from_command_line, parse_fasta, run_model, prep_output, \
    update_timings, relax_protein

logging.basicConfig()
logger = logging.getLogger(__file__)
logger.setLevel(level=logging.INFO)

import pickle

import random
import time
import torch
import tqdm
<<<<<<< HEAD
=======
import re

torch_versions = torch.__version__.split(".")
torch_major_version = int(torch_versions[0])
torch_minor_version = int(torch_versions[1])
if(
    torch_major_version > 1 or
    (torch_major_version == 1 and torch_minor_version >= 12)
):
    # Gives a large speedup on Ampere-class GPUs
    torch.set_float32_matmul_precision("high")

torch.set_grad_enabled(False)
>>>>>>> f75e9a12

from openfold.config import model_config
from openfold.data import templates, feature_pipeline, data_pipeline
from openfold.np import residue_constants, protein
import openfold.np.relax.relax as relax

from openfold.utils.tensor_utils import (
    tensor_tree_map,
)
from openfold.utils.trace_utils import (
    pad_feature_dict_seq,
    trace_model_,
)
from scripts.utils import add_data_args


TRACING_INTERVAL = 50


def precompute_alignments(tags, seqs, alignment_dir, args):
    for tag, seq in zip(tags, seqs):
        tmp_fasta_path = os.path.join(args.output_dir, f"tmp_{os.getpid()}.fasta")
        with open(tmp_fasta_path, "w") as fp:
            fp.write(f">{tag}\n{seq}")

        local_alignment_dir = os.path.join(alignment_dir, tag)
        if(args.use_precomputed_alignments is None and not os.path.isdir(local_alignment_dir)):
            logger.info(f"Generating alignments for {tag}...")

            os.makedirs(local_alignment_dir)

            alignment_runner = data_pipeline.AlignmentRunner(
                jackhmmer_binary_path=args.jackhmmer_binary_path,
                hhblits_binary_path=args.hhblits_binary_path,
                hhsearch_binary_path=args.hhsearch_binary_path,
                uniref90_database_path=args.uniref90_database_path,
                mgnify_database_path=args.mgnify_database_path,
                bfd_database_path=args.bfd_database_path,
                uniclust30_database_path=args.uniclust30_database_path,
                pdb70_database_path=args.pdb70_database_path,
                no_cpus=args.cpus,
            )
            alignment_runner.run(
                tmp_fasta_path, local_alignment_dir
            )
        else:
            logger.info(
                f"Using precomputed alignments for {tag} at {alignment_dir}..."
            )

        # Remove temporary FASTA file
        os.remove(tmp_fasta_path)


def round_up_seqlen(seqlen):
    return int(math.ceil(seqlen / TRACING_INTERVAL)) * TRACING_INTERVAL


def generate_feature_dict(
    tags,
    seqs,
    alignment_dir,
    data_processor,
    args,
):
    tmp_fasta_path = os.path.join(args.output_dir, f"tmp_{os.getpid()}.fasta")
    if len(seqs) == 1:
        tag = tags[0]
        seq = seqs[0]
        with open(tmp_fasta_path, "w") as fp:
            fp.write(f">{tag}\n{seq}")

        local_alignment_dir = os.path.join(alignment_dir, tag)
        feature_dict = data_processor.process_fasta(
            fasta_path=tmp_fasta_path, alignment_dir=local_alignment_dir
        )
    else:
        with open(tmp_fasta_path, "w") as fp:
            fp.write(
                '\n'.join([f">{tag}\n{seq}" for tag, seq in zip(tags, seqs)])
            )
        feature_dict = data_processor.process_multiseq_fasta(
            fasta_path=tmp_fasta_path, super_alignment_dir=alignment_dir,
        )

    # Remove temporary FASTA file
    os.remove(tmp_fasta_path)

    return feature_dict

def list_files_with_extensions(dir, extensions):
    return [f for f in os.listdir(dir) if f.endswith(extensions)]


def main(args):
<<<<<<< HEAD
    config = model_config(args.model_name)
    model = AlphaFold(config)
    model = model.eval()
    import_jax_weights_(model, args.param_path, version=args.model_name)
    # script_preset_(model)
    model = model.to(args.model_device)
    
=======
    # Create the output directory
    os.makedirs(args.output_dir, exist_ok=True)

    config = model_config(args.config_preset, long_sequence_inference=args.long_sequence_inference)

    if(args.trace_model):
        if(not config.data.predict.fixed_size):
            raise ValueError(
                "Tracing requires that fixed_size mode be enabled in the config"
            )

>>>>>>> f75e9a12
    template_featurizer = templates.TemplateHitFeaturizer(
        mmcif_dir=args.template_mmcif_dir,
        max_template_date=args.max_template_date,
        max_hits=config.data.predict.max_templates,
        kalign_binary_path=args.kalign_binary_path,
        release_dates_path=args.release_dates_path,
        obsolete_pdbs_path=args.obsolete_pdbs_path
    )
<<<<<<< HEAD
    
    use_small_bfd = (args.bfd_database_path is None)
    
=======

>>>>>>> f75e9a12
    data_processor = data_pipeline.DataPipeline(
        template_featurizer=template_featurizer,
    )
    
    output_dir_base = args.output_dir
    random_seed = args.data_random_seed
    if random_seed is None:
        random_seed = random.randrange(2**32)

    np.random.seed(random_seed)
    torch.manual_seed(random_seed + 1)

    feature_processor = feature_pipeline.FeaturePipeline(config.data)
    if not os.path.exists(output_dir_base):
        os.makedirs(output_dir_base)
<<<<<<< HEAD
    if (args.use_precomputed_alignments is None):
        alignment_dir = os.path.join(output_dir_base, "alignments")
    else:
        alignment_dir = args.use_precomputed_alignments
    
    # Gather input sequences
    with open(args.fasta_path, "r") as fp:
        data = fp.read()
    
    lines = [
                l.replace('\n', '')
                for prot in data.split('>') for l in prot.strip().split('\n', 1)
            ][1:]
    tags, seqs = lines[::2], lines[1::2]
    
    for tag, seq in tqdm.tqdm(zip(tags, seqs), total=len(tags)):
        print(tag)
        outfile = tag + '.npy'
        outdir_single = os.path.join(args.output_dir, 'single')
        outpath_single = os.path.join(outdir_single, outfile)

        if not os.path.isfile(outpath_single):
            try:
                fasta_path = os.path.join(args.output_dir, f"{tag}_tmp.fasta")
                with open(fasta_path, "w") as fp:
                    fp.write(f">{tag}\n{seq}")
    
                logging.info("Generating features...")
                local_alignment_dir = os.path.join(alignment_dir, tag)
                if (args.use_precomputed_alignments is None):
                    if not os.path.exists(local_alignment_dir):
                        os.makedirs(local_alignment_dir)
    
                    alignment_runner = data_pipeline.AlignmentRunner(
                        jackhmmer_binary_path=args.jackhmmer_binary_path,
                        hhblits_binary_path=args.hhblits_binary_path,
                        hhsearch_binary_path=args.hhsearch_binary_path,
                        uniref90_database_path=args.uniref90_database_path,
                        mgnify_database_path=args.mgnify_database_path,
                        bfd_database_path=args.bfd_database_path,
                        uniclust30_database_path=args.uniclust30_database_path,
                        pdb70_database_path=args.pdb70_database_path,
                        use_small_bfd=use_small_bfd,
                        no_cpus=args.cpus,
                    )
                    alignment_runner.run(
                        fasta_path, local_alignment_dir
                    )
    
                feature_dict = data_processor.process_fasta(
                    fasta_path=fasta_path, alignment_dir=local_alignment_dir
                )
    
                # Remove temporary FASTA file
                os.remove(fasta_path)
    
                processed_feature_dict = feature_processor.process_features(
                    feature_dict, mode='predict',
                )
    
                logging.info("Executing model...")
                batch = processed_feature_dict
                with torch.no_grad():
                    batch = {
                        k: torch.as_tensor(v, device=args.model_device)
                        for k, v in batch.items()
                    }
    
                    t = time.perf_counter()
                    out = model(batch)
                    logging.info(f"Inference time: {time.perf_counter() - t}")
        
                # Toss out the recycling dimensions --- we don't need them anymore
                out = tensor_tree_map(lambda x: np.array(x.cpu()), out)
    
                # Save embeddings
                np.save(outpath_single, out['single'])

            except RuntimeError:
                print(tag, 'CUDA OOM')
                continue

            except FileNotFoundError:
                print(tag, 'missing MSA')
                continue
=======

    if args.use_precomputed_alignments is None:
        alignment_dir = os.path.join(output_dir_base, "alignments")
    else:
        alignment_dir = args.use_precomputed_alignments

    tag_list = []
    seq_list = []
    for fasta_file in list_files_with_extensions(args.fasta_dir, (".fasta", ".fa")):
        # Gather input sequences
        with open(os.path.join(args.fasta_dir, fasta_file), "r") as fp:
            data = fp.read()

        tags, seqs = parse_fasta(data)
        # assert len(tags) == len(set(tags)), "All FASTA tags must be unique"
        tag = '-'.join(tags)

        tag_list.append((tag, tags))
        seq_list.append(seqs)

    seq_sort_fn = lambda target: sum([len(s) for s in target[1]])
    sorted_targets = sorted(zip(tag_list, seq_list), key=seq_sort_fn)
    feature_dicts = {}
    model_generator = load_models_from_command_line(
        config,
        args.model_device,
        args.openfold_checkpoint_path,
        args.jax_param_path,
        args.output_dir)

    for model, output_directory in model_generator:
        cur_tracing_interval = 0
        for (tag, tags), seqs in tqdm.tqdm(sorted_targets):
            #try:
            if args.save_single:
                single_outdir = os.path.join(args.output_dir, 'single')
                Path(single_outdir).mkdir(parents=True, exist_ok=True)
                single_output_path = os.path.join(single_outdir, tag + '.pt')
                if os.path.isfile(single_output_path):
                    continue

            if args.save_pair:
                pair_outdir = os.path.join(args.output_dir, 'pair')
                Path(pair_outdir).mkdir(parents=True, exist_ok=True)
                pair_output_path = os.path.join(pair_outdir, tag + '.pt')
                if os.path.isfile(pair_output_path):
                    continue

            if args.save_all_recycles:
                output_path = os.path.join(args.output_dir, tag + '.pt')
                if os.path.isfile(output_path):
                    continue

            output_name = f'{tag}_{args.config_preset}'
            if args.output_postfix is not None:
                output_name = f'{output_name}_{args.output_postfix}'

            # Does nothing if the alignments have already been computed
            precompute_alignments(tags, seqs, alignment_dir, args)
            feature_dict = feature_dicts.get(tag, None)

            if(feature_dict is None):
                feature_dict = generate_feature_dict(
                    tags,
                    seqs,
                    alignment_dir,
                    data_processor,
                    args,
                )

                if(args.trace_model):
                    n = feature_dict["aatype"].shape[-2]
                    rounded_seqlen = round_up_seqlen(n)
                    feature_dict = pad_feature_dict_seq(
                        feature_dict, rounded_seqlen,
                    )

                feature_dicts[tag] = feature_dict

            processed_feature_dict = feature_processor.process_features(
                feature_dict, mode='predict',
            )

            processed_feature_dict = {
                k:torch.as_tensor(v, device=args.model_device)
                for k,v in processed_feature_dict.items()
            }

            if(args.trace_model):
                if(rounded_seqlen > cur_tracing_interval):
                    logger.info(
                        f"Tracing model at {rounded_seqlen} residues..."
                    )
                    t = time.perf_counter()
                    trace_model_(model, processed_feature_dict)
                    tracing_time = time.perf_counter() - t
                    logger.info(
                        f"Tracing time: {tracing_time}"
                    )
                    cur_tracing_interval = rounded_seqlen

            out = run_model(model, processed_feature_dict, tag, args.output_dir)

            # Toss out the recycling dimensions --- we don't need them anymore
            processed_feature_dict = tensor_tree_map(
                lambda x: np.array(x[..., -1].cpu()),
                processed_feature_dict
            )
            out = tensor_tree_map(lambda x: np.array(x.cpu()), out)

            if args.save_all_recycles:
                torch.save(out, output_path)

            if args.save_single:
                torch.save(out["sm"]["states"], single_output_path)
                logger.info(f"Single reps written to {single_output_path}...")

            if args.save_pair:
                torch.save(out["pair"], pair_output_path)
                logger.info(f"Pair rep written to {pair_output_path}...")

            if args.save_structure:
                unrelaxed_protein = prep_output(
                    out,
                    processed_feature_dict,
                    feature_dict,
                    feature_processor,
                    args
                )
    
                unrelaxed_output_path = os.path.join(
                    output_directory, f'{output_name}_unrelaxed.pdb'
                )
    
                with open(unrelaxed_output_path, 'w') as fp:
                    fp.write(protein.to_pdb(unrelaxed_protein))
    
                logger.info(f"Output written to {unrelaxed_output_path}...")
    
                if not args.skip_relaxation:
                    amber_relaxer = relax.AmberRelaxation(
                        use_gpu=(args.model_device != "cpu"),
                        **config.relax,
                    )
    
                    # Relax the prediction.
                    logger.info(f"Running relaxation on {unrelaxed_output_path}...")
                    t = time.perf_counter()
                    visible_devices = os.getenv("CUDA_VISIBLE_DEVICES", default="")
                    if "cuda" in args.model_device:
                        device_no = args.model_device.split(":")[-1]
                        os.environ["CUDA_VISIBLE_DEVICES"] = device_no
                    relaxed_pdb_str, _, _ = amber_relaxer.process(prot=unrelaxed_protein)
                    os.environ["CUDA_VISIBLE_DEVICES"] = visible_devices
                    relaxation_time = time.perf_counter() - t

                    logger.info(f"Relaxation time: {relaxation_time}")
                    update_timings({"relaxation": relaxation_time}, os.path.join(args.output_dir, "timings.json"))

                    # Save the relaxed PDB.
                    relaxed_output_path = os.path.join(
                        output_directory, f'{output_name}_relaxed.pdb'
                    )
                    with open(relaxed_output_path, 'w') as fp:
                        fp.write(relaxed_pdb_str)

                    logger.info(f"Relaxed output written to {relaxed_output_path}...")

                if args.save_outputs:
                    output_dict_path = os.path.join(
                        output_directory, f'{output_name}_output_dict.pkl'
                    )
                    with open(output_dict_path, "wb") as fp:
                        pickle.dump(out, fp, protocol=pickle.HIGHEST_PROTOCOL)

                    logger.info(f"Model output written to {output_dict_path}...")
                        
            #except RuntimeError:
                #continue
>>>>>>> f75e9a12


if __name__ == "__main__":
    parser = argparse.ArgumentParser()
    parser.add_argument(
        "fasta_dir", type=str,
        help="Path to directory containing FASTA files, one sequence per file"
    )
    parser.add_argument(
        "template_mmcif_dir", type=str,
    )
    parser.add_argument(
        "--use_precomputed_alignments", type=str, default=None,
        help="""Path to alignment directory. If provided, alignment computation
                is skipped and database path arguments are ignored."""
    )
    parser.add_argument(
        "--output_dir", type=str, default=os.getcwd(),
        help="""Name of the directory in which to output the prediction""",
    )
    parser.add_argument(
        "--model_device", type=str, default="cpu",
        help="""Name of the device on which to run the model. Any valid torch
             device name is accepted (e.g. "cpu", "cuda:0")"""
    )
    parser.add_argument(
<<<<<<< HEAD
        "--model_name", type=str, default="model_1",
        help="""Name of a model config. Choose one of model_{1-5} or
             model_{1-5}_ptm, as defined on the AlphaFold GitHub."""
    )
    parser.add_argument(
        "--param_path", type=str, default=None,
        help="""Path to model parameters. If None, parameters are selected
             automatically according to the model name from
             openfold/resources/params"""
=======
        "--config_preset", type=str, default="model_1",
        help="""Name of a model config preset defined in openfold/config.py"""
    )
    parser.add_argument(
        "--jax_param_path", type=str, default=None,
        help="""Path to JAX model parameters. If None, and openfold_checkpoint_path
             is also None, parameters are selected automatically according to 
             the model name from openfold/resources/params"""
    )
    parser.add_argument(
        "--openfold_checkpoint_path", type=str, default=None,
        help="""Path to OpenFold checkpoint. Can be either a DeepSpeed 
             checkpoint directory or a .pt file"""
>>>>>>> f75e9a12
    )
    parser.add_argument(
        "--save_outputs", action="store_true", default=False,
        help="Whether to save all model outputs, including embeddings, etc."
    )
    parser.add_argument(
        "--save_single", action="store_true", default=False,
        help="Whether to save the single representations."
    )
    parser.add_argument(
        "--save_pair", action="store_true", default=False,
        help="Whether to save the pair representation."
    )
    parser.add_argument(
        "--save_all_recycles", action="store_true", default=False,
        help="Whether to save representations from all recycles."
    )
    parser.add_argument(
        "--save_structure", action="store_true", default=False,
        help="Whether to save the output structure."
    )
    parser.add_argument(
        "--cpus", type=int, default=4,
        help="""Number of CPUs with which to run alignment tools"""
    )
    parser.add_argument(
        "--preset", type=str, default='full_dbs',
        choices=('reduced_dbs', 'full_dbs')
    )
    parser.add_argument(
        "--output_postfix", type=str, default=None,
        help="""Postfix for output prediction filenames"""
    )
    parser.add_argument(
        "--data_random_seed", type=str, default=None
    )
    parser.add_argument(
        "--skip_relaxation", action="store_true", default=False,
    )
    parser.add_argument(
        "--multimer_ri_gap", type=int, default=200,
        help="""Residue index offset between multiple sequences, if provided"""
    )
    parser.add_argument(
        "--trace_model", action="store_true", default=False,
        help="""Whether to convert parts of each model to TorchScript.
                Significantly improves runtime at the cost of lengthy
                'compilation.' Useful for large batch jobs."""
    )
    parser.add_argument(
        "--subtract_plddt", action="store_true", default=False,
        help=""""Whether to output (100 - pLDDT) in the B-factor column instead
                 of the pLDDT itself"""
    )
    parser.add_argument(
        "--long_sequence_inference", action="store_true", default=False,
        help="""enable options to reduce memory usage at the cost of speed, helps longer sequences fit into GPU memory, see the README for details"""
    )
    add_data_args(parser)
    args = parser.parse_args()
<<<<<<< HEAD
    
    if (args.param_path is None):
        args.param_path = os.path.join(
            "openfold", "resources", "params",
            "params_" + args.model_name + ".npz"
        )
    
=======

    if(args.jax_param_path is None and args.openfold_checkpoint_path is None):
        args.jax_param_path = os.path.join(
            "openfold", "resources", "params",
            "params_" + args.config_preset + ".npz"
        )

>>>>>>> f75e9a12
    if (args.model_device == "cpu" and torch.cuda.is_available()):
        logging.warning(
            """The model is being run on CPU. Consider specifying
            --model_device for better performance"""
        )
    
    main(args)<|MERGE_RESOLUTION|>--- conflicted
+++ resolved
@@ -32,8 +32,6 @@
 import time
 import torch
 import tqdm
-<<<<<<< HEAD
-=======
 import re
 
 torch_versions = torch.__version__.split(".")
@@ -47,7 +45,6 @@
     torch.set_float32_matmul_precision("high")
 
 torch.set_grad_enabled(False)
->>>>>>> f75e9a12
 
 from openfold.config import model_config
 from openfold.data import templates, feature_pipeline, data_pipeline
@@ -143,15 +140,6 @@
 
 
 def main(args):
-<<<<<<< HEAD
-    config = model_config(args.model_name)
-    model = AlphaFold(config)
-    model = model.eval()
-    import_jax_weights_(model, args.param_path, version=args.model_name)
-    # script_preset_(model)
-    model = model.to(args.model_device)
-    
-=======
     # Create the output directory
     os.makedirs(args.output_dir, exist_ok=True)
 
@@ -163,7 +151,6 @@
                 "Tracing requires that fixed_size mode be enabled in the config"
             )
 
->>>>>>> f75e9a12
     template_featurizer = templates.TemplateHitFeaturizer(
         mmcif_dir=args.template_mmcif_dir,
         max_template_date=args.max_template_date,
@@ -172,17 +159,11 @@
         release_dates_path=args.release_dates_path,
         obsolete_pdbs_path=args.obsolete_pdbs_path
     )
-<<<<<<< HEAD
-    
-    use_small_bfd = (args.bfd_database_path is None)
-    
-=======
-
->>>>>>> f75e9a12
+
     data_processor = data_pipeline.DataPipeline(
         template_featurizer=template_featurizer,
     )
-    
+
     output_dir_base = args.output_dir
     random_seed = args.data_random_seed
     if random_seed is None:
@@ -194,93 +175,6 @@
     feature_processor = feature_pipeline.FeaturePipeline(config.data)
     if not os.path.exists(output_dir_base):
         os.makedirs(output_dir_base)
-<<<<<<< HEAD
-    if (args.use_precomputed_alignments is None):
-        alignment_dir = os.path.join(output_dir_base, "alignments")
-    else:
-        alignment_dir = args.use_precomputed_alignments
-    
-    # Gather input sequences
-    with open(args.fasta_path, "r") as fp:
-        data = fp.read()
-    
-    lines = [
-                l.replace('\n', '')
-                for prot in data.split('>') for l in prot.strip().split('\n', 1)
-            ][1:]
-    tags, seqs = lines[::2], lines[1::2]
-    
-    for tag, seq in tqdm.tqdm(zip(tags, seqs), total=len(tags)):
-        print(tag)
-        outfile = tag + '.npy'
-        outdir_single = os.path.join(args.output_dir, 'single')
-        outpath_single = os.path.join(outdir_single, outfile)
-
-        if not os.path.isfile(outpath_single):
-            try:
-                fasta_path = os.path.join(args.output_dir, f"{tag}_tmp.fasta")
-                with open(fasta_path, "w") as fp:
-                    fp.write(f">{tag}\n{seq}")
-    
-                logging.info("Generating features...")
-                local_alignment_dir = os.path.join(alignment_dir, tag)
-                if (args.use_precomputed_alignments is None):
-                    if not os.path.exists(local_alignment_dir):
-                        os.makedirs(local_alignment_dir)
-    
-                    alignment_runner = data_pipeline.AlignmentRunner(
-                        jackhmmer_binary_path=args.jackhmmer_binary_path,
-                        hhblits_binary_path=args.hhblits_binary_path,
-                        hhsearch_binary_path=args.hhsearch_binary_path,
-                        uniref90_database_path=args.uniref90_database_path,
-                        mgnify_database_path=args.mgnify_database_path,
-                        bfd_database_path=args.bfd_database_path,
-                        uniclust30_database_path=args.uniclust30_database_path,
-                        pdb70_database_path=args.pdb70_database_path,
-                        use_small_bfd=use_small_bfd,
-                        no_cpus=args.cpus,
-                    )
-                    alignment_runner.run(
-                        fasta_path, local_alignment_dir
-                    )
-    
-                feature_dict = data_processor.process_fasta(
-                    fasta_path=fasta_path, alignment_dir=local_alignment_dir
-                )
-    
-                # Remove temporary FASTA file
-                os.remove(fasta_path)
-    
-                processed_feature_dict = feature_processor.process_features(
-                    feature_dict, mode='predict',
-                )
-    
-                logging.info("Executing model...")
-                batch = processed_feature_dict
-                with torch.no_grad():
-                    batch = {
-                        k: torch.as_tensor(v, device=args.model_device)
-                        for k, v in batch.items()
-                    }
-    
-                    t = time.perf_counter()
-                    out = model(batch)
-                    logging.info(f"Inference time: {time.perf_counter() - t}")
-        
-                # Toss out the recycling dimensions --- we don't need them anymore
-                out = tensor_tree_map(lambda x: np.array(x.cpu()), out)
-    
-                # Save embeddings
-                np.save(outpath_single, out['single'])
-
-            except RuntimeError:
-                print(tag, 'CUDA OOM')
-                continue
-
-            except FileNotFoundError:
-                print(tag, 'missing MSA')
-                continue
-=======
 
     if args.use_precomputed_alignments is None:
         alignment_dir = os.path.join(output_dir_base, "alignments")
@@ -460,7 +354,6 @@
                         
             #except RuntimeError:
                 #continue
->>>>>>> f75e9a12
 
 
 if __name__ == "__main__":
@@ -487,17 +380,6 @@
              device name is accepted (e.g. "cpu", "cuda:0")"""
     )
     parser.add_argument(
-<<<<<<< HEAD
-        "--model_name", type=str, default="model_1",
-        help="""Name of a model config. Choose one of model_{1-5} or
-             model_{1-5}_ptm, as defined on the AlphaFold GitHub."""
-    )
-    parser.add_argument(
-        "--param_path", type=str, default=None,
-        help="""Path to model parameters. If None, parameters are selected
-             automatically according to the model name from
-             openfold/resources/params"""
-=======
         "--config_preset", type=str, default="model_1",
         help="""Name of a model config preset defined in openfold/config.py"""
     )
@@ -511,7 +393,6 @@
         "--openfold_checkpoint_path", type=str, default=None,
         help="""Path to OpenFold checkpoint. Can be either a DeepSpeed 
              checkpoint directory or a .pt file"""
->>>>>>> f75e9a12
     )
     parser.add_argument(
         "--save_outputs", action="store_true", default=False,
@@ -572,15 +453,6 @@
     )
     add_data_args(parser)
     args = parser.parse_args()
-<<<<<<< HEAD
-    
-    if (args.param_path is None):
-        args.param_path = os.path.join(
-            "openfold", "resources", "params",
-            "params_" + args.model_name + ".npz"
-        )
-    
-=======
 
     if(args.jax_param_path is None and args.openfold_checkpoint_path is None):
         args.jax_param_path = os.path.join(
@@ -588,11 +460,10 @@
             "params_" + args.config_preset + ".npz"
         )
 
->>>>>>> f75e9a12
     if (args.model_device == "cpu" and torch.cuda.is_available()):
         logging.warning(
             """The model is being run on CPU. Consider specifying
             --model_device for better performance"""
         )
-    
+
     main(args)