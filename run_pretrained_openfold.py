# Copyright 2021 AlQuraishi Laboratory
# Copyright 2021 DeepMind Technologies Limited
# 
# Licensed under the Apache License, Version 2.0 (the "License");
# you may not use this file except in compliance with the License.
# You may obtain a copy of the License at
#
#      http://www.apache.org/licenses/LICENSE-2.0
#
# Unless required by applicable law or agreed to in writing, software
# distributed under the License is distributed on an "AS IS" BASIS,
# WITHOUT WARRANTIES OR CONDITIONS OF ANY KIND, either express or implied.
# See the License for the specific language governing permissions and
# limitations under the License.

import argparse
from datetime import date
import logging
logging.basicConfig(level=logging.DEBUG)
import numpy as np
import os

# A hack to get OpenMM and PyTorch to peacefully coexist
os.environ["OPENMM_DEFAULT_PLATFORM"] = "OpenCL"

import pickle
import random
import sys
import time
import torch

from openfold.config import model_config
from openfold.data import templates, feature_pipeline, data_pipeline
from openfold.model.model import AlphaFold
from openfold.np import residue_constants, protein
import openfold.np.relax.relax as relax
from openfold.utils.import_weights import (
    import_jax_weights_,
)
from openfold.utils.tensor_utils import (
    tensor_tree_map,
)

from scripts.utils import add_data_args

def main(args):
    config = model_config(args.model_name)
    model = AlphaFold(config)
    model = model.eval()
    import_jax_weights_(model, args.param_path)
    model = model.to(args.model_device)
    
    template_featurizer = templates.TemplateHitFeaturizer(
        mmcif_dir=args.template_mmcif_dir,
        max_template_date=args.max_template_date,
        max_hits=config.data.predict.max_templates,
        kalign_binary_path=args.kalign_binary_path,
        release_dates_path=None,
        obsolete_pdbs_path=args.obsolete_pdbs_path
    )

    use_small_bfd=(args.bfd_database_path is None)

    data_processor = data_pipeline.DataPipeline(
        template_featurizer=template_featurizer,
    )

    output_dir_base = args.output_dir
    random_seed = args.data_random_seed
    if random_seed is None:
        random_seed = random.randrange(sys.maxsize)
    feature_processor = feature_pipeline.FeaturePipeline(config.data)
    if not os.path.exists(output_dir_base):
        os.makedirs(output_dir_base)
<<<<<<< HEAD
    alignment_dir = os.path.join(output_dir_base, "alignments")
    if not os.path.exists(alignment_dir):
        os.makedirs(alignment_dir)
        logging.info("Generating features...")
        alignment_runner.run(
            args.fasta_path, alignment_dir
        )       
    else:
        logging.info(f"{alignment_dir} exists, so presuming alignments have been pre-computed")

    feature_dict = data_processor.process_fasta(
        fasta_path=args.fasta_path, alignment_dir=alignment_dir
    )

    processed_feature_dict = feature_processor.process_features(
        feature_dict, mode='predict',
    )

    logging.info("Executing model...")
    batch = processed_feature_dict
    with torch.no_grad():
        batch = {
            k:torch.as_tensor(v, device=args.model_device) 
            for k,v in batch.items()
        }
    
        t = time.time()
        out = model(batch)
        logging.info(f"Inference time: {time.time() - t}")
   
    # Toss out the recycling dimensions --- we don't need them anymore
    batch = tensor_tree_map(lambda x: np.array(x[..., -1].cpu()), batch)
    out = tensor_tree_map(lambda x: np.array(x.cpu()), out)
=======
    if(args.use_precomputed_alignments is None):
        alignment_dir = os.path.join(output_dir_base, "alignments")
    else:
        alignment_dir = args.use_precomputed_alignments

    # Gather input sequences
    with open(args.fasta_path, "r") as fp:
        lines = [l.strip() for l in fp.readlines()]

    tags, seqs = lines[::2], lines[1::2]
    tags = [l[1:] for l in tags]

    for tag, seq in zip(tags, seqs):
        fasta_path = os.path.join(args.output_dir, "tmp.fasta")
        with open(fasta_path, "w") as fp:
            fp.write(f">{tag}\n{seq}")

        logging.info("Generating features...") 
        local_alignment_dir = os.path.join(alignment_dir, tag)
        if(args.use_precomputed_alignments is None):
            if not os.path.exists(local_alignment_dir):
                os.makedirs(local_alignment_dir)
            
            alignment_runner = data_pipeline.AlignmentRunner(
                jackhmmer_binary_path=args.jackhmmer_binary_path,
                hhblits_binary_path=args.hhblits_binary_path,
                hhsearch_binary_path=args.hhsearch_binary_path,
                uniref90_database_path=args.uniref90_database_path,
                mgnify_database_path=args.mgnify_database_path,
                bfd_database_path=args.bfd_database_path,
                uniclust30_database_path=args.uniclust30_database_path,
                small_bfd_database_path=args.small_bfd_database_path,
                pdb70_database_path=args.pdb70_database_path,
                use_small_bfd=use_small_bfd,
                no_cpus=args.cpus,
            )
            alignment_runner.run(
                fasta_path, local_alignment_dir
            )
>>>>>>> 1f87c6e5
    
        feature_dict = data_processor.process_fasta(
            fasta_path=fasta_path, alignment_dir=local_alignment_dir
        )

        # Remove temporary FASTA file
        os.remove(fasta_path)
    
        processed_feature_dict = feature_processor.process_features(
            feature_dict, mode='predict',
        )
    
        logging.info("Executing model...")
        batch = processed_feature_dict
        with torch.no_grad():
            batch = {
                k:torch.as_tensor(v, device=args.model_device) 
                for k,v in batch.items()
            }
        
            t = time.time()
            out = model(batch)
            logging.info(f"Inference time: {time.time() - t}")
       
        # Toss out the recycling dimensions --- we don't need them anymore
        batch = tensor_tree_map(lambda x: np.array(x[..., -1].cpu()), batch)
        out = tensor_tree_map(lambda x: np.array(x.cpu()), out)
        
        plddt = out["plddt"]
        mean_plddt = np.mean(plddt)
        
        plddt_b_factors = np.repeat(
            plddt[..., None], residue_constants.atom_type_num, axis=-1
        )
    
        unrelaxed_protein = protein.from_prediction(
            features=batch,
            result=out,
            b_factors=plddt_b_factors
        )
         
        amber_relaxer = relax.AmberRelaxation(
            **config.relax
        )
        
        # Relax the prediction.
        t = time.time()
        relaxed_pdb_str, _, _ = amber_relaxer.process(prot=unrelaxed_protein)
        logging.info(f"Relaxation time: {time.time() - t}")
        
        # Save the relaxed PDB.
        relaxed_output_path = os.path.join(
            args.output_dir, f'{tag}_{args.model_name}.pdb'
        )
        with open(relaxed_output_path, 'w') as f:
            f.write(relaxed_pdb_str)


if __name__ == "__main__":
    parser = argparse.ArgumentParser()
    parser.add_argument(
        "fasta_path", type=str,
    )
    add_data_args(parser)
    parser.add_argument(
        "--use_precomputed_alignments", type=str, default=None,
        help="""Path to alignment directory. If provided, alignment computation 
                is skipped and database path arguments are ignored."""
    )
    parser.add_argument(
        "--output_dir", type=str, default=os.getcwd(),
        help="""Name of the directory in which to output the prediction""",
        required=True
    )
    parser.add_argument(
        "--model_device", type=str, default="cpu",
        help="""Name of the device on which to run the model. Any valid torch
             device name is accepted (e.g. "cpu", "cuda:0")"""
    )
    parser.add_argument(
        "--model_name", type=str, default="model_1",
        help="""Name of a model config. Choose one of model_{1-5} or 
             model_{1-5}_ptm, as defined on the AlphaFold GitHub."""
    )
    parser.add_argument(
        "--param_path", type=str, default=None,
        help="""Path to model parameters. If None, parameters are selected
             automatically according to the model name from 
             openfold/resources/params"""
    )
    parser.add_argument(
        "--cpus", type=int, default=4,
        help="""Number of CPUs with which to run alignment tools"""
    )
    parser.add_argument(
        '--preset', type=str, default='full_dbs',
        choices=('reduced_dbs', 'full_dbs')
    )
    parser.add_argument(
        '--data_random_seed', type=str, default=None
    )

    args = parser.parse_args()

    if(args.param_path is None):
        args.param_path = os.path.join(
            "openfold", "resources", "params", 
            "params_" + args.model_name + ".npz"
        )

    if(args.model_device == "cpu" and torch.cuda.is_available()):
        logging.warning(
            """The model is being run on CPU. Consider specifying 
            --model_device for better performance"""
        )

    if(args.bfd_database_path is None and 
       args.small_bfd_database_path is None):
        raise ValueError(
            "At least one of --bfd_database_path or --small_bfd_database_path"
            "must be specified"
        )

    main(args)<|MERGE_RESOLUTION|>--- conflicted
+++ resolved
@@ -72,41 +72,6 @@
     feature_processor = feature_pipeline.FeaturePipeline(config.data)
     if not os.path.exists(output_dir_base):
         os.makedirs(output_dir_base)
-<<<<<<< HEAD
-    alignment_dir = os.path.join(output_dir_base, "alignments")
-    if not os.path.exists(alignment_dir):
-        os.makedirs(alignment_dir)
-        logging.info("Generating features...")
-        alignment_runner.run(
-            args.fasta_path, alignment_dir
-        )       
-    else:
-        logging.info(f"{alignment_dir} exists, so presuming alignments have been pre-computed")
-
-    feature_dict = data_processor.process_fasta(
-        fasta_path=args.fasta_path, alignment_dir=alignment_dir
-    )
-
-    processed_feature_dict = feature_processor.process_features(
-        feature_dict, mode='predict',
-    )
-
-    logging.info("Executing model...")
-    batch = processed_feature_dict
-    with torch.no_grad():
-        batch = {
-            k:torch.as_tensor(v, device=args.model_device) 
-            for k,v in batch.items()
-        }
-    
-        t = time.time()
-        out = model(batch)
-        logging.info(f"Inference time: {time.time() - t}")
-   
-    # Toss out the recycling dimensions --- we don't need them anymore
-    batch = tensor_tree_map(lambda x: np.array(x[..., -1].cpu()), batch)
-    out = tensor_tree_map(lambda x: np.array(x.cpu()), out)
-=======
     if(args.use_precomputed_alignments is None):
         alignment_dir = os.path.join(output_dir_base, "alignments")
     else:
@@ -146,7 +111,6 @@
             alignment_runner.run(
                 fasta_path, local_alignment_dir
             )
->>>>>>> 1f87c6e5
     
         feature_dict = data_processor.process_fasta(
             fasta_path=fasta_path, alignment_dir=local_alignment_dir
