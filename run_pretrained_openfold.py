# Copyright 2021 AlQuraishi Laboratory
# Copyright 2021 DeepMind Technologies Limited
#
# Licensed under the Apache License, Version 2.0 (the "License");
# you may not use this file except in compliance with the License.
# You may obtain a copy of the License at
#
#      http://www.apache.org/licenses/LICENSE-2.0
#
# Unless required by applicable law or agreed to in writing, software
# distributed under the License is distributed on an "AS IS" BASIS,
# WITHOUT WARRANTIES OR CONDITIONS OF ANY KIND, either express or implied.
# See the License for the specific language governing permissions and
# limitations under the License.
import argparse
import logging
import math
import numpy as np
import os
from pathlib import Path

from openfold.utils.script_utils import load_models_from_command_line, parse_fasta, run_model, prep_output, \
    update_timings, relax_protein

logging.basicConfig()
logger = logging.getLogger(__file__)
logger.setLevel(level=logging.INFO)

import pickle

import random
import time
import torch
import tqdm
import re

torch_versions = torch.__version__.split(".")
torch_major_version = int(torch_versions[0])
torch_minor_version = int(torch_versions[1])
if(
    torch_major_version > 1 or
    (torch_major_version == 1 and torch_minor_version >= 12)
):
    # Gives a large speedup on Ampere-class GPUs
    torch.set_float32_matmul_precision("high")

torch.set_grad_enabled(False)

from openfold.config import model_config
from openfold.data import templates, feature_pipeline, data_pipeline
from openfold.np import residue_constants, protein
import openfold.np.relax.relax as relax

from openfold.utils.tensor_utils import (
    tensor_tree_map,
)
from openfold.utils.trace_utils import (
    pad_feature_dict_seq,
    trace_model_,
)
from scripts.precompute_embeddings import EmbeddingGenerator
from scripts.utils import add_data_args


TRACING_INTERVAL = 50


def precompute_alignments(tags, seqs, alignment_dir, args):
    for tag, seq in zip(tags, seqs):
        tmp_fasta_path = os.path.join(args.output_dir, f"tmp_{os.getpid()}.fasta")
        with open(tmp_fasta_path, "w") as fp:
            fp.write(f">{tag}\n{seq}")

        local_alignment_dir = os.path.join(alignment_dir, tag)
        if(args.use_precomputed_alignments is None and not os.path.isdir(local_alignment_dir)):
            logger.info(f"Generating alignments for {tag}...")

            os.makedirs(local_alignment_dir)

            # In seqemb mode, use AlignmentRunner only to generate templates
            if args.use_single_seq_mode:
                alignment_runner = data_pipeline.AlignmentRunner(
                    jackhmmer_binary_path=args.jackhmmer_binary_path,
                    hhsearch_binary_path=args.hhsearch_binary_path,
                    uniref90_database_path=args.uniref90_database_path,
                    pdb70_database_path=args.pdb70_database_path,
                    no_cpus=args.cpus,
                )
                embedding_generator = EmbeddingGenerator()
                embedding_generator.run(tmp_fasta_path, alignment_dir)
            else:
                alignment_runner = data_pipeline.AlignmentRunner(
                    jackhmmer_binary_path=args.jackhmmer_binary_path,
                    hhblits_binary_path=args.hhblits_binary_path,
                    hhsearch_binary_path=args.hhsearch_binary_path,
                    uniref90_database_path=args.uniref90_database_path,
                    mgnify_database_path=args.mgnify_database_path,
                    bfd_database_path=args.bfd_database_path,
                    uniclust30_database_path=args.uniclust30_database_path,
                    pdb70_database_path=args.pdb70_database_path,
                    no_cpus=args.cpus,
                )
            alignment_runner.run(
                tmp_fasta_path, local_alignment_dir
            )
        else:
            logger.info(
                f"Using precomputed alignments for {tag} at {alignment_dir}..."
            )

        # Remove temporary FASTA file
        os.remove(tmp_fasta_path)


def round_up_seqlen(seqlen):
    return int(math.ceil(seqlen / TRACING_INTERVAL)) * TRACING_INTERVAL


def generate_feature_dict(
    tags,
    seqs,
    alignment_dir,
    data_processor,
    args,
):
    tmp_fasta_path = os.path.join(args.output_dir, f"tmp_{os.getpid()}.fasta")
    if len(seqs) == 1:
        tag = tags[0]
        seq = seqs[0]
        with open(tmp_fasta_path, "w") as fp:
            fp.write(f">{tag}\n{seq}")

        local_alignment_dir = os.path.join(alignment_dir, tag)
        feature_dict = data_processor.process_fasta(
            fasta_path=tmp_fasta_path,
            alignment_dir=local_alignment_dir,
            seqemb_mode=args.use_single_seq_mode,
        )
    else:
        with open(tmp_fasta_path, "w") as fp:
            fp.write(
                '\n'.join([f">{tag}\n{seq}" for tag, seq in zip(tags, seqs)])
            )
        feature_dict = data_processor.process_multiseq_fasta(
            fasta_path=tmp_fasta_path, super_alignment_dir=alignment_dir,
        )

    # Remove temporary FASTA file
    os.remove(tmp_fasta_path)

    return feature_dict

def list_files_with_extensions(dir, extensions):
    return [f for f in os.listdir(dir) if f.endswith(extensions)]


def main(args):
    # Create the output directory
    os.makedirs(args.output_dir, exist_ok=True)

    if args.config_preset.startswith("seq"):
        args.use_single_seq_mode = True
    config = model_config(args.config_preset, long_sequence_inference=args.long_sequence_inference)

    if(args.trace_model):
        if(not config.data.predict.fixed_size):
            raise ValueError(
                "Tracing requires that fixed_size mode be enabled in the config"
            )

    template_featurizer = templates.TemplateHitFeaturizer(
        mmcif_dir=args.template_mmcif_dir,
        max_template_date=args.max_template_date,
        max_hits=config.data.predict.max_templates,
        kalign_binary_path=args.kalign_binary_path,
        release_dates_path=args.release_dates_path,
        obsolete_pdbs_path=args.obsolete_pdbs_path
    )

    data_processor = data_pipeline.DataPipeline(
        template_featurizer=template_featurizer,
    )

    output_dir_base = args.output_dir
    random_seed = args.data_random_seed
    if random_seed is None:
        random_seed = random.randrange(2**32)

    np.random.seed(random_seed)
    torch.manual_seed(random_seed + 1)

    feature_processor = feature_pipeline.FeaturePipeline(config.data)
    if not os.path.exists(output_dir_base):
        os.makedirs(output_dir_base)

    if args.use_precomputed_alignments is None:
        alignment_dir = os.path.join(output_dir_base, "alignments")
    else:
        alignment_dir = args.use_precomputed_alignments

    tag_list = []
    seq_list = []
    for fasta_file in list_files_with_extensions(args.fasta_dir, (".fasta", ".fa")):
        # Gather input sequences
        with open(os.path.join(args.fasta_dir, fasta_file), "r") as fp:
            data = fp.read()

        tags, seqs = parse_fasta(data)
        # assert len(tags) == len(set(tags)), "All FASTA tags must be unique"
        tag = '-'.join(tags)

        tag_list.append((tag, tags))
        seq_list.append(seqs)

    seq_sort_fn = lambda target: sum([len(s) for s in target[1]])
    sorted_targets = sorted(zip(tag_list, seq_list), key=seq_sort_fn)
    feature_dicts = {}
    model_generator = load_models_from_command_line(
        config,
        args.model_device,
        args.openfold_checkpoint_path,
        args.jax_param_path,
        args.output_dir)

    for model, output_directory in model_generator:
        cur_tracing_interval = 0
        for (tag, tags), seqs in tqdm.tqdm(sorted_targets):
            #try:
            if args.save_single:
                single_outdir = os.path.join(args.output_dir, 'single')
                Path(single_outdir).mkdir(parents=True, exist_ok=True)
                single_output_path = os.path.join(single_outdir, tag + '.pt')
                if os.path.isfile(single_output_path):
                    continue

            if args.save_pair:
                pair_outdir = os.path.join(args.output_dir, 'pair')
                Path(pair_outdir).mkdir(parents=True, exist_ok=True)
                pair_output_path = os.path.join(pair_outdir, tag + '.pt')
                if os.path.isfile(pair_output_path):
                    continue

            if args.save_all_recycles:
                output_path = os.path.join(args.output_dir, tag + '.pt')
                if os.path.isfile(output_path):
                    continue

            output_name = f'{tag}_{args.config_preset}'
            if args.output_postfix is not None:
                output_name = f'{output_name}_{args.output_postfix}'

            # Does nothing if the alignments have already been computed
            precompute_alignments(tags, seqs, alignment_dir, args)
<<<<<<< HEAD
=======

>>>>>>> 099769d2
            feature_dict = feature_dicts.get(tag, None)

            if(feature_dict is None):
                feature_dict = generate_feature_dict(
                    tags,
                    seqs,
                    alignment_dir,
                    data_processor,
                    args,
                )

                if(args.trace_model):
                    n = feature_dict["aatype"].shape[-2]
                    rounded_seqlen = round_up_seqlen(n)
                    feature_dict = pad_feature_dict_seq(
                        feature_dict, rounded_seqlen,
                    )

                feature_dicts[tag] = feature_dict

            processed_feature_dict = feature_processor.process_features(
                feature_dict, mode='predict',
            )
            processed_feature_dict = {
                k:torch.as_tensor(v, device=args.model_device)
                for k,v in processed_feature_dict.items()
            }

            if(args.trace_model):
                if(rounded_seqlen > cur_tracing_interval):
                    logger.info(
                        f"Tracing model at {rounded_seqlen} residues..."
                    )
                    t = time.perf_counter()
                    trace_model_(model, processed_feature_dict)
                    tracing_time = time.perf_counter() - t
                    logger.info(
                        f"Tracing time: {tracing_time}"
                    )
                    cur_tracing_interval = rounded_seqlen

            out = run_model(model, processed_feature_dict, tag, args.output_dir)

            # Toss out the recycling dimensions --- we don't need them anymore
            processed_feature_dict = tensor_tree_map(
                lambda x: np.array(x[..., -1].cpu()),
                processed_feature_dict
            )
            out = tensor_tree_map(lambda x: np.array(x.cpu()), out)

<<<<<<< HEAD
            if args.save_all_recycles:
                torch.save(out, output_path)

            if args.save_single:
                torch.save(out["sm"]["states"], single_output_path)
                logger.info(f"Single reps written to {single_output_path}...")

            if args.save_pair:
                torch.save(out["pair"], pair_output_path)
                logger.info(f"Pair rep written to {pair_output_path}...")

            if args.save_structure:
                unrelaxed_protein = prep_output(
                    out,
                    processed_feature_dict,
                    feature_dict,
                    feature_processor,
                    args.config_preset,
                    args.multimer_ri_gap,
                    args.subtract_plddt
                )

                unrelaxed_output_path = os.path.join(
                    output_directory, f'{output_name}_unrelaxed.pdb'
                )

                with open(unrelaxed_output_path, 'w') as fp:
                    if args.cif_output:
                        fp.write(protein.to_modelcif(unrelaxed_protein))
                    else:
                        fp.write(protein.to_pdb(unrelaxed_protein))

                logger.info(f"Output written to {unrelaxed_output_path}...")
=======
            unrelaxed_protein = prep_output(
                out,
                processed_feature_dict,
                feature_dict,
                feature_processor,
                args.config_preset,
                args.multimer_ri_gap,
                args.subtract_plddt
            )

            unrelaxed_file_suffix = "_unrelaxed.pdb"
            if args.cif_output:
                unrelaxed_file_suffix = "_unrelaxed.cif"
            unrelaxed_output_path = os.path.join(
                output_directory, f'{output_name}{unrelaxed_file_suffix}'
            )

            with open(unrelaxed_output_path, 'w') as fp:
                if args.cif_output:
                    fp.write(protein.to_modelcif(unrelaxed_protein))
                else:
                    fp.write(protein.to_pdb(unrelaxed_protein))

            logger.info(f"Output written to {unrelaxed_output_path}...")

            if not args.skip_relaxation:
                # Relax the prediction.
                logger.info(f"Running relaxation on {unrelaxed_output_path}...")
                relax_protein(config, args.model_device, unrelaxed_protein, output_directory, output_name, args.cif_output)
>>>>>>> 099769d2

                if not args.skip_relaxation:
                    # Relax the prediction.
                    logger.info(f"Running relaxation on {unrelaxed_output_path}...")
                    relax_protein(config, args.model_device, unrelaxed_protein, output_directory, output_name, args.cif_output)

                if args.save_outputs:
                    output_dict_path = os.path.join(
                        output_directory, f'{output_name}_output_dict.pkl'
                    )
                    with open(output_dict_path, "wb") as fp:
                        pickle.dump(out, fp, protocol=pickle.HIGHEST_PROTOCOL)


                    logger.info(f"Model output written to {output_dict_path}...")
            break
            #except RuntimeError:
                #continue


if __name__ == "__main__":
    parser = argparse.ArgumentParser()
    parser.add_argument(
        "--fasta_dir", type=str, default="../function_pred/data/fastas/0_to_128",
        help="Path to directory containing FASTA files, one sequence per file"
    )
    parser.add_argument(
        "--template_mmcif_dir", type=str, default="../data/pdb_mmcif/mmcif_files",
    )
    parser.add_argument(
        "--use_precomputed_alignments", type=str, default="../data/alignments",
        help="""Path to alignment directory. If provided, alignment computation
                is skipped and database path arguments are ignored."""
    )
    parser.add_argument(
        "--use_single_seq_mode", action="store_true", default=False,
        help="""Use single sequence embeddings instead of MSAs."""
    )
    parser.add_argument(
        "--output_dir", type=str, default=os.getcwd(),
        help="""Name of the directory in which to output the prediction""",
    )
    parser.add_argument(
        "--model_device", type=str, default="cuda:0",
        help="""Name of the device on which to run the model. Any valid torch
             device name is accepted (e.g. "cpu", "cuda:0")"""
    )
    parser.add_argument(
        "--config_preset", type=str, default="model_1",
        help="""Name of a model config preset defined in openfold/config.py"""
    )
    parser.add_argument(
        "--jax_param_path", type=str, default=None,
        help="""Path to JAX model parameters. If None, and openfold_checkpoint_path
             is also None, parameters are selected automatically according to 
             the model name from openfold/resources/params"""
    )
    parser.add_argument(
        "--openfold_checkpoint_path", type=str, default=None,
        help="""Path to OpenFold checkpoint. Can be either a DeepSpeed 
             checkpoint directory or a .pt file"""
    )
    parser.add_argument(
        "--save_outputs", action="store_true", default=False,
        help="Whether to save all model outputs, including embeddings, etc."
    )
    parser.add_argument(
        "--save_single", action="store_true", default=False,
        help="Whether to save the single representations."
    )
    parser.add_argument(
        "--save_pair", action="store_true", default=False,
        help="Whether to save the pair representation."
    )
    parser.add_argument(
        "--save_all_recycles", action="store_true", default=False,
        help="Whether to save representations from all recycles."
    )
    parser.add_argument(
        "--save_structure", action="store_true", default=False,
        help="Whether to save the output structure."
    )
    parser.add_argument(
        "--cpus", type=int, default=4,
        help="""Number of CPUs with which to run alignment tools"""
    )
    parser.add_argument(
        "--preset", type=str, default='full_dbs',
        choices=('reduced_dbs', 'full_dbs')
    )
    parser.add_argument(
        "--output_postfix", type=str, default=None,
        help="""Postfix for output prediction filenames"""
    )
    parser.add_argument(
        "--data_random_seed", type=int, default=None
    )
    parser.add_argument(
        "--skip_relaxation", action="store_true", default=False,
    )
    parser.add_argument(
        "--multimer_ri_gap", type=int, default=200,
        help="""Residue index offset between multiple sequences, if provided"""
    )
    parser.add_argument(
        "--trace_model", action="store_true", default=False,
        help="""Whether to convert parts of each model to TorchScript.
                Significantly improves runtime at the cost of lengthy
                'compilation.' Useful for large batch jobs."""
    )
    parser.add_argument(
        "--subtract_plddt", action="store_true", default=False,
        help=""""Whether to output (100 - pLDDT) in the B-factor column instead
                 of the pLDDT itself"""
    )
    parser.add_argument(
        "--long_sequence_inference", action="store_true", default=False,
        help="""enable options to reduce memory usage at the cost of speed, helps longer sequences fit into GPU memory, see the README for details"""
    )
    parser.add_argument(
<<<<<<< HEAD
        "--cif_output", action="store_true", default=True,
=======
        "--cif_output", action="store_true", default=False,
>>>>>>> 099769d2
        help="Output predicted models in ModelCIF format instead of PDB format (default)"
    )
    add_data_args(parser)
    args = parser.parse_args()

    if(args.jax_param_path is None and args.openfold_checkpoint_path is None):
        args.jax_param_path = os.path.join(
            "openfold", "resources", "params",
            "params_" + args.config_preset + ".npz"
        )

    if (args.model_device == "cpu" and torch.cuda.is_available()):
        logging.warning(
            """The model is being run on CPU. Consider specifying
            --model_device for better performance"""
        )

    main(args)<|MERGE_RESOLUTION|>--- conflicted
+++ resolved
@@ -251,10 +251,6 @@
 
             # Does nothing if the alignments have already been computed
             precompute_alignments(tags, seqs, alignment_dir, args)
-<<<<<<< HEAD
-=======
-
->>>>>>> 099769d2
             feature_dict = feature_dicts.get(tag, None)
 
             if(feature_dict is None):
@@ -305,7 +301,6 @@
             )
             out = tensor_tree_map(lambda x: np.array(x.cpu()), out)
 
-<<<<<<< HEAD
             if args.save_all_recycles:
                 torch.save(out, output_path)
 
@@ -339,37 +334,6 @@
                         fp.write(protein.to_pdb(unrelaxed_protein))
 
                 logger.info(f"Output written to {unrelaxed_output_path}...")
-=======
-            unrelaxed_protein = prep_output(
-                out,
-                processed_feature_dict,
-                feature_dict,
-                feature_processor,
-                args.config_preset,
-                args.multimer_ri_gap,
-                args.subtract_plddt
-            )
-
-            unrelaxed_file_suffix = "_unrelaxed.pdb"
-            if args.cif_output:
-                unrelaxed_file_suffix = "_unrelaxed.cif"
-            unrelaxed_output_path = os.path.join(
-                output_directory, f'{output_name}{unrelaxed_file_suffix}'
-            )
-
-            with open(unrelaxed_output_path, 'w') as fp:
-                if args.cif_output:
-                    fp.write(protein.to_modelcif(unrelaxed_protein))
-                else:
-                    fp.write(protein.to_pdb(unrelaxed_protein))
-
-            logger.info(f"Output written to {unrelaxed_output_path}...")
-
-            if not args.skip_relaxation:
-                # Relax the prediction.
-                logger.info(f"Running relaxation on {unrelaxed_output_path}...")
-                relax_protein(config, args.model_device, unrelaxed_protein, output_directory, output_name, args.cif_output)
->>>>>>> 099769d2
 
                 if not args.skip_relaxation:
                     # Relax the prediction.
@@ -490,11 +454,7 @@
         help="""enable options to reduce memory usage at the cost of speed, helps longer sequences fit into GPU memory, see the README for details"""
     )
     parser.add_argument(
-<<<<<<< HEAD
         "--cif_output", action="store_true", default=True,
-=======
-        "--cif_output", action="store_true", default=False,
->>>>>>> 099769d2
         help="Output predicted models in ModelCIF format instead of PDB format (default)"
     )
     add_data_args(parser)
