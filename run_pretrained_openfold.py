--- conflicted
+++ resolved
@@ -258,7 +258,6 @@
                     for k,v in processed_feature_dict.items()
                 }
 
-<<<<<<< HEAD
                 if(args.trace_model):
                     if(rounded_seqlen > cur_tracing_interval):
                         logger.info(
@@ -278,42 +277,6 @@
                 processed_feature_dict = tensor_tree_map(
                     lambda x: np.array(x[..., -1].cpu()),
                     processed_feature_dict
-=======
-            # Toss out the recycling dimensions --- we don't need them anymore
-            processed_feature_dict = tensor_tree_map(
-                lambda x: np.array(x[..., -1].cpu()),
-                processed_feature_dict
-            )
-            out = tensor_tree_map(lambda x: np.array(x.cpu()), out)
-
-            if args.save_single:
-                single_outdir = os.path.join(args.output_dir, 'single')
-                Path(single_outdir).mkdir(parents=True, exist_ok=True)
-                single_output_path = os.path.join(single_outdir, tag + '.pt')
-                torch.save(out["sm"]["states"], single_output_path)
-                logger.info(f"Single reps written to {single_output_path}...")
-
-            if args.save_pair:
-                pair_outdir = os.path.join(args.output_dir, 'pair')
-                Path(pair_outdir).mkdir(parents=True, exist_ok=True)
-                pair_output_path = os.path.join(pair_outdir, tag + '.pt')
-                # TODO: save pair rep
-                # torch.save(out["pair"], pair_output_path)
-                #torch.save(out["sm"]["states"], pair_output_path)
-                logger.info(f"Pair rep written to {pair_output_path}...")
-
-            if args.save_structure:
-                unrelaxed_protein = prep_output(
-                    out,
-                    processed_feature_dict,
-                    feature_dict,
-                    feature_processor,
-                    args
-                )
-    
-                unrelaxed_output_path = os.path.join(
-                    output_directory, f'{output_name}_unrelaxed.pdb'
->>>>>>> d5fa6033
                 )
                 out = tensor_tree_map(lambda x: np.array(x.cpu()), out)
 
@@ -322,7 +285,8 @@
                     logger.info(f"Single reps written to {single_output_path}...")
 
                 if args.save_pair:
-                    torch.save(out["sm"]["states"], pair_output_path)
+                    # TODO: save pair rep, fix typo below
+                    #torch.save(out["sm"]["states"], pair_output_path)
                     logger.info(f"Pair rep written to {pair_output_path}...")
 
                 if args.save_structure:
