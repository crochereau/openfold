--- conflicted
+++ resolved
@@ -32,17 +32,14 @@
 import sys
 import time
 import torch
-<<<<<<< HEAD
 import tqdm
-=======
 import re
->>>>>>> 4d513bb1
 
 torch_versions = torch.__version__.split(".")
 torch_major_version = int(torch_versions[0])
 torch_minor_version = int(torch_versions[1])
 if(
-    torch_major_version > 1 or 
+    torch_major_version > 1 or
     (torch_major_version == 1 and torch_minor_version >= 12)
 ):
     # Gives a large speedup on Ampere-class GPUs
@@ -81,7 +78,7 @@
         local_alignment_dir = os.path.join(alignment_dir, tag)
         if(args.use_precomputed_alignments is None and not os.path.isdir(local_alignment_dir)):
             logger.info(f"Generating alignments for {tag}...")
-                
+
             os.makedirs(local_alignment_dir)
 
             alignment_runner = data_pipeline.AlignmentRunner(
@@ -112,7 +109,7 @@
 
 
 def run_model(model, batch, tag, args):
-    with torch.no_grad(): 
+    with torch.no_grad():
         # Temporarily disable templates if there aren't any in the batch
         template_enabled = model.config.template.enabled
         model.config.template.enabled = template_enabled and any([
@@ -125,7 +122,7 @@
         inference_time = time.perf_counter() - t
         logger.info(f"Inference time: {inference_time}")
         update_timings({"inference": inference_time}, os.path.join(args.output_dir, "timings.json"))
-   
+
         model.config.template.enabled = template_enabled
 
     return out
@@ -134,7 +131,7 @@
 def prep_output(out, batch, feature_dict, feature_processor, args):
     plddt = out["plddt"]
     mean_plddt = np.mean(plddt)
-    
+
     plddt_b_factors = np.repeat(
         plddt[..., None], residue_constants.atom_type_num, axis=-1
     )
@@ -288,7 +285,7 @@
             )
             output_directory = make_output_directory(args.output_dir, model_basename, multiple_model_mode)
             yield model, output_directory
-    
+
     if args.openfold_checkpoint_path:
         for path in args.openfold_checkpoint_path.split(","):
             model = AlphaFold(config)
@@ -316,14 +313,14 @@
                     # The public weights have had this done to them already
                     d = d["ema"]["params"]
                 model.load_state_dict(d)
-            
+
             model = model.to(args.model_device)
             logger.info(
                 f"Loaded OpenFold parameters at {path}..."
             )
             output_directory = make_output_directory(args.output_dir, checkpoint_basename, multiple_model_mode)
             yield model, output_directory
-    
+
     if not args.jax_param_path and not args.openfold_checkpoint_path:
         raise ValueError(
             "At least one of jax_param_path or openfold_checkpoint_path must "
@@ -336,26 +333,17 @@
 
 
 def main(args):
-<<<<<<< HEAD
-    config = model_config(args.model_name)
-    model = AlphaFold(config)
-    model = model.eval()
-    import_jax_weights_(model, args.param_path, version=args.model_name)
-    # script_preset_(model)
-    model = model.to(args.model_device)
-=======
     # Create the output directory
     os.makedirs(args.output_dir, exist_ok=True)
 
     config = model_config(args.config_preset)
-    
+
     if(args.trace_model):
         if(not config.data.predict.fixed_size):
             raise ValueError(
                 "Tracing requires that fixed_size mode be enabled in the config"
             )
->>>>>>> 4d513bb1
-    
+
     template_featurizer = templates.TemplateHitFeaturizer(
         mmcif_dir=args.template_mmcif_dir,
         max_template_date=args.max_template_date,
@@ -364,114 +352,23 @@
         release_dates_path=args.release_dates_path,
         obsolete_pdbs_path=args.obsolete_pdbs_path
     )
-<<<<<<< HEAD
-    
-    use_small_bfd = (args.bfd_database_path is None)
-    
-=======
-
->>>>>>> 4d513bb1
+
     data_processor = data_pipeline.DataPipeline(
         template_featurizer=template_featurizer,
     )
-    
+
     output_dir_base = args.output_dir
     random_seed = args.data_random_seed
     if random_seed is None:
         random_seed = random.randrange(2**32)
-    
+
     np.random.seed(random_seed)
     torch.manual_seed(random_seed + 1)
-    
+
     feature_processor = feature_pipeline.FeaturePipeline(config.data)
     if not os.path.exists(output_dir_base):
         os.makedirs(output_dir_base)
-<<<<<<< HEAD
-    if (args.use_precomputed_alignments is None):
-        alignment_dir = os.path.join(output_dir_base, "alignments")
-    else:
-        alignment_dir = args.use_precomputed_alignments
-    
-    # Gather input sequences
-    with open(args.fasta_path, "r") as fp:
-        data = fp.read()
-    
-    lines = [
-                l.replace('\n', '')
-                for prot in data.split('>') for l in prot.strip().split('\n', 1)
-            ][1:]
-    tags, seqs = lines[::2], lines[1::2]
-    
-    for tag, seq in tqdm.tqdm(zip(tags, seqs), total=len(tags)):
-        print(tag)
-        outfile = tag + '.npy'
-        outpath_single = os.path.join(args.output_dir, outfile)
-
-        if not os.path.isfile(outpath_single):
-            try:
-                fasta_path = os.path.join(args.output_dir, f"{tag}_tmp.fasta")
-                with open(fasta_path, "w") as fp:
-                    fp.write(f">{tag}\n{seq}")
-    
-                logging.info("Generating features...")
-                local_alignment_dir = os.path.join(alignment_dir, tag)
-                if (args.use_precomputed_alignments is None):
-                    if not os.path.exists(local_alignment_dir):
-                        os.makedirs(local_alignment_dir)
-    
-                    alignment_runner = data_pipeline.AlignmentRunner(
-                        jackhmmer_binary_path=args.jackhmmer_binary_path,
-                        hhblits_binary_path=args.hhblits_binary_path,
-                        hhsearch_binary_path=args.hhsearch_binary_path,
-                        uniref90_database_path=args.uniref90_database_path,
-                        mgnify_database_path=args.mgnify_database_path,
-                        bfd_database_path=args.bfd_database_path,
-                        uniclust30_database_path=args.uniclust30_database_path,
-                        pdb70_database_path=args.pdb70_database_path,
-                        use_small_bfd=use_small_bfd,
-                        no_cpus=args.cpus,
-                    )
-                    alignment_runner.run(
-                        fasta_path, local_alignment_dir
-                    )
-    
-                feature_dict = data_processor.process_fasta(
-                    fasta_path=fasta_path, alignment_dir=local_alignment_dir
-                )
-    
-                # Remove temporary FASTA file
-                os.remove(fasta_path)
-    
-                processed_feature_dict = feature_processor.process_features(
-                    feature_dict, mode='predict',
-                )
-    
-                logging.info("Executing model...")
-                batch = processed_feature_dict
-                with torch.no_grad():
-                    batch = {
-                        k: torch.as_tensor(v, device=args.model_device)
-                        for k, v in batch.items()
-                    }
-    
-                    t = time.perf_counter()
-                    out = model(batch)
-                    logging.info(f"Inference time: {time.perf_counter() - t}")
-        
-                # Toss out the recycling dimensions --- we don't need them anymore
-                out = tensor_tree_map(lambda x: np.array(x.cpu()), out)
-    
-                # Save embeddings
-                np.save(outpath_single, out['single'])
-
-            except RuntimeError:
-                print(tag, 'CUDA OOM')
-                continue
-
-            #except FileNotFoundError:
-                #print(tag, 'missing MSA')
-                #continue
-=======
+
     if args.use_precomputed_alignments is None:
         alignment_dir = os.path.join(output_dir_base, "alignments")
     else:
@@ -483,7 +380,7 @@
         # Gather input sequences
         with open(os.path.join(args.fasta_dir, fasta_file), "r") as fp:
             data = fp.read()
-    
+
         tags, seqs = parse_fasta(data)
         # assert len(tags) == len(set(tags)), "All FASTA tags must be unique"
         tag = '-'.join(tags)
@@ -494,16 +391,16 @@
     seq_sort_fn = lambda target: sum([len(s) for s in target[1]])
     sorted_targets = sorted(zip(tag_list, seq_list), key=seq_sort_fn)
     feature_dicts = {}
-    for model, output_directory in load_models_from_command_line(args, config): 
+    for model, output_directory in load_models_from_command_line(args, config):
         cur_tracing_interval = 0
         for (tag, tags), seqs in sorted_targets:
             output_name = f'{tag}_{args.config_preset}'
             if args.output_postfix is not None:
                 output_name = f'{output_name}_{args.output_postfix}'
-    
+
             # Does nothing if the alignments have already been computed
             precompute_alignments(tags, seqs, alignment_dir, args)
-        
+
             feature_dict = feature_dicts.get(tag, None)
             if(feature_dict is None):
                 feature_dict = generate_feature_dict(
@@ -528,7 +425,7 @@
             )
 
             processed_feature_dict = {
-                k:torch.as_tensor(v, device=args.model_device) 
+                k:torch.as_tensor(v, device=args.model_device)
                 for k,v in processed_feature_dict.items()
             }
 
@@ -549,29 +446,28 @@
 
             # Toss out the recycling dimensions --- we don't need them anymore
             processed_feature_dict = tensor_tree_map(
-                lambda x: np.array(x[..., -1].cpu()), 
+                lambda x: np.array(x[..., -1].cpu()),
                 processed_feature_dict
             )
             out = tensor_tree_map(lambda x: np.array(x.cpu()), out)
 
             unrelaxed_protein = prep_output(
-                out, 
-                processed_feature_dict, 
-                feature_dict, 
-                feature_processor, 
+                out,
+                processed_feature_dict,
+                feature_dict,
+                feature_processor,
                 args
             )
 
             unrelaxed_output_path = os.path.join(
                 output_directory, f'{output_name}_unrelaxed.pdb'
             )
->>>>>>> 4d513bb1
 
             with open(unrelaxed_output_path, 'w') as fp:
                 fp.write(protein.to_pdb(unrelaxed_protein))
 
             logger.info(f"Output written to {unrelaxed_output_path}...")
-            
+
             if not args.skip_relaxation:
                 amber_relaxer = relax.AmberRelaxation(
                     use_gpu=(args.model_device != "cpu"),
@@ -598,7 +494,7 @@
                 )
                 with open(relaxed_output_path, 'w') as fp:
                     fp.write(relaxed_pdb_str)
-                
+
                 logger.info(f"Relaxed output written to {relaxed_output_path}...")
 
             if args.save_outputs:
@@ -651,17 +547,6 @@
              device name is accepted (e.g. "cpu", "cuda:0")"""
     )
     parser.add_argument(
-<<<<<<< HEAD
-        "--model_name", type=str, default="model_1",
-        help="""Name of a model config. Choose one of model_{1-5} or
-             model_{1-5}_ptm, as defined on the AlphaFold GitHub."""
-    )
-    parser.add_argument(
-        "--param_path", type=str, default=None,
-        help="""Path to model parameters. If None, parameters are selected
-             automatically according to the model name from
-             openfold/resources/params"""
-=======
         "--config_preset", type=str, default="model_1",
         help="""Name of a model config preset defined in openfold/config.py"""
     )
@@ -675,7 +560,6 @@
         "--openfold_checkpoint_path", type=str, default=None,
         help="""Path to OpenFold checkpoint. Can be either a DeepSpeed 
              checkpoint directory or a .pt file"""
->>>>>>> 4d513bb1
     )
     parser.add_argument(
         "--save_outputs", action="store_true", default=False,
@@ -716,25 +600,17 @@
     )
     add_data_args(parser)
     args = parser.parse_args()
-<<<<<<< HEAD
-    
-    if (args.param_path is None):
-        args.param_path = os.path.join(
-            "openfold", "resources", "params",
-            "params_" + args.model_name + ".npz"
-=======
 
     if(args.jax_param_path is None and args.openfold_checkpoint_path is None):
         args.jax_param_path = os.path.join(
-            "openfold", "resources", "params", 
+            "openfold", "resources", "params",
             "params_" + args.config_preset + ".npz"
->>>>>>> 4d513bb1
         )
-    
+
     if (args.model_device == "cpu" and torch.cuda.is_available()):
         logging.warning(
             """The model is being run on CPU. Consider specifying
             --model_device for better performance"""
         )
-    
+
     main(args)